--- conflicted
+++ resolved
@@ -162,13 +162,8 @@
 }
 
 // OnIncomingRequest is guaranteed to be called sequentially (it's protected by a mutex in conn.go)
-<<<<<<< HEAD
 func (s *ConnState) OnIncomingRequest(ctx context.Context, cid sync3.ConnID, req *sync3.Request, isInitial bool, start time.Time) (*sync3.Response, error) {
-	if s.loadPosition == -1 {
-=======
-func (s *ConnState) OnIncomingRequest(ctx context.Context, cid sync3.ConnID, req *sync3.Request, isInitial bool) (*sync3.Response, error) {
 	if s.anchorLoadPosition <= 0 {
->>>>>>> 57c25abc
 		// load() needs no ctx so drop it
 		_, region := internal.StartSpan(ctx, "load")
 		err := s.load(ctx, req)
@@ -609,13 +604,8 @@
 			Initial:           true,
 			IsDM:              userRoomData.IsDM,
 			JoinedCount:       metadata.JoinCount,
-<<<<<<< HEAD
 			InvitedCount:      &metadata.InviteCount,
-			PrevBatch:         userRoomData.RequestedPrevBatch,
-=======
-			InvitedCount:      metadata.InviteCount,
 			PrevBatch:         userRoomData.RequestedLatestEvents.PrevBatch,
->>>>>>> 57c25abc
 		}
 	}
 
