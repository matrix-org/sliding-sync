package handler

import (
	"context"
	"database/sql"
	"encoding/json"
	"errors"
	"fmt"
	"net/http"
	"net/url"
	"os"
	"reflect"
	"strconv"
	"sync"
	"syscall"
	"time"

	"github.com/getsentry/sentry-go"
	"github.com/jmoiron/sqlx"
	"github.com/matrix-org/sliding-sync/sqlutil"

	"github.com/matrix-org/sliding-sync/internal"
	"github.com/matrix-org/sliding-sync/pubsub"
	"github.com/matrix-org/sliding-sync/state"
	"github.com/matrix-org/sliding-sync/sync2"
	"github.com/matrix-org/sliding-sync/sync3"
	"github.com/matrix-org/sliding-sync/sync3/caches"
	"github.com/matrix-org/sliding-sync/sync3/extensions"
	"github.com/prometheus/client_golang/prometheus"
	"github.com/rs/zerolog"
	"github.com/rs/zerolog/hlog"
	"github.com/rs/zerolog/log"
)

const DefaultSessionID = "default"

var logger = zerolog.New(os.Stdout).With().Timestamp().Logger().Output(zerolog.ConsoleWriter{
	Out:        os.Stderr,
	TimeFormat: "15:04:05",
})

// This is a net.http Handler for sync v3. It is responsible for pairing requests to Conns and to
// ensure that the sync v2 poller is running for this client.
type SyncLiveHandler struct {
	V2           sync2.Client
	Storage      *state.Storage
	V2Store      *sync2.Storage
	V2Sub        *pubsub.V2Sub
	EnsurePoller *EnsurePoller
	ConnMap      *sync3.ConnMap
	Extensions   *extensions.Handler

	// inserts are done by v2 poll loops, selects are done by v3 request threads
	// but the v3 requests touch non-overlapping keys, which is a good use case for sync.Map
	// > (2) when multiple goroutines read, write, and overwrite entries for disjoint sets of keys.
	userCaches *sync.Map // map[user_id]*UserCache
	Dispatcher *sync3.Dispatcher

	GlobalCache            *caches.GlobalCache
	maxPendingEventUpdates int

	numConns     prometheus.Gauge
	setupHistVec *prometheus.HistogramVec
	histVec      *prometheus.HistogramVec
	slowReqs     prometheus.Counter
}

func NewSync3Handler(
	store *state.Storage, storev2 *sync2.Storage, v2Client sync2.Client, secret string,
	pub pubsub.Notifier, sub pubsub.Listener, enablePrometheus bool, maxPendingEventUpdates int,
) (*SyncLiveHandler, error) {
	logger.Info().Msg("creating handler")
	sh := &SyncLiveHandler{
		V2:                     v2Client,
		Storage:                store,
		V2Store:                storev2,
		ConnMap:                sync3.NewConnMap(),
		userCaches:             &sync.Map{},
		Dispatcher:             sync3.NewDispatcher(),
		GlobalCache:            caches.NewGlobalCache(store),
		maxPendingEventUpdates: maxPendingEventUpdates,
	}
	sh.Extensions = &extensions.Handler{
		Store:       store,
		E2EEFetcher: sh,
		GlobalCache: sh.GlobalCache,
	}

	if enablePrometheus {
		sh.addPrometheusMetrics()
		pub = pubsub.NewPromNotifier(pub, "api")
	}

	// set up pubsub mechanism to start from this point
	sh.EnsurePoller = NewEnsurePoller(pub, enablePrometheus)
	sh.V2Sub = pubsub.NewV2Sub(sub, sh)

	return sh, nil
}

func (h *SyncLiveHandler) Startup(storeSnapshot *state.StartupSnapshot) error {
	if err := h.Dispatcher.Startup(storeSnapshot.AllJoinedMembers); err != nil {
		return fmt.Errorf("failed to load sync3.Dispatcher: %s", err)
	}
	h.Dispatcher.Register(context.Background(), sync3.DispatcherAllUsers, h.GlobalCache)
	if err := h.GlobalCache.Startup(storeSnapshot.GlobalMetadata); err != nil {
		return fmt.Errorf("failed to populate global cache: %s", err)
	}
	return nil
}

// Listen starts all consumers
func (h *SyncLiveHandler) Listen() {
	go func() {
		defer internal.ReportPanicsToSentry()
		err := h.V2Sub.Listen()
		if err != nil {
			logger.Err(err).Msg("Failed to listen for v2 messages")
			sentry.CaptureException(err)
		}
	}()
}

// used in tests to close postgres connections
func (h *SyncLiveHandler) Teardown() {
	// tear down DB conns
	h.Storage.Teardown()
	h.V2Sub.Teardown()
	h.EnsurePoller.Teardown()
	h.ConnMap.Teardown()
	if h.numConns != nil {
		prometheus.Unregister(h.numConns)
	}
	if h.setupHistVec != nil {
		prometheus.Unregister(h.setupHistVec)
	}
	if h.histVec != nil {
		prometheus.Unregister(h.histVec)
	}
	if h.slowReqs != nil {
		prometheus.Unregister(h.slowReqs)
	}
}

func (h *SyncLiveHandler) updateMetrics() {
	if h.numConns == nil {
		return
	}
	h.numConns.Set(float64(h.ConnMap.Len()))
}

func (h *SyncLiveHandler) addPrometheusMetrics() {
	h.numConns = prometheus.NewGauge(prometheus.GaugeOpts{
		Namespace: "sliding_sync",
		Subsystem: "api",
		Name:      "num_active_conns",
		Help:      "Number of active sliding sync connections.",
	})
	h.setupHistVec = prometheus.NewHistogramVec(prometheus.HistogramOpts{
		Namespace: "sliding_sync",
		Subsystem: "api",
		Name:      "setup_duration_secs",
		Help:      "Time taken in seconds after receiving a request before we start calculating a sliding sync response.",
		Buckets:   []float64{0.005, 0.01, 0.025, 0.05, 0.1, 0.25, 0.5, 1, 2.5, 5, 10},
	}, []string{"initial"})
	h.histVec = prometheus.NewHistogramVec(prometheus.HistogramOpts{
		Namespace: "sliding_sync",
		Subsystem: "api",
		Name:      "process_duration_secs",
		Help:      "Time taken in seconds for the sliding sync response to be calculated, excludes long polling",
		Buckets:   []float64{0.005, 0.01, 0.025, 0.05, 0.1, 0.25, 0.5, 1, 2.5, 5, 10},
	}, []string{"initial"})
	h.slowReqs = prometheus.NewCounter(prometheus.CounterOpts{
		Namespace: "sliding_sync",
		Subsystem: "api",
		Name:      "slow_requests",
		Help:      "Counter of slow (>=50s) requests, initial or otherwise.",
	})
	prometheus.MustRegister(h.numConns)
	prometheus.MustRegister(h.setupHistVec)
	prometheus.MustRegister(h.histVec)
	prometheus.MustRegister(h.slowReqs)
}

func (h *SyncLiveHandler) ServeHTTP(w http.ResponseWriter, req *http.Request) {
	if req.Method != "POST" {
		w.WriteHeader(http.StatusMethodNotAllowed)
		return
	}
	err := h.serve(w, req)
	if err != nil {
		herr, ok := err.(*internal.HandlerError)
		if !ok {
			herr = &internal.HandlerError{
				StatusCode: 500,
				Err:        err,
			}
		}
		if herr.ErrCode != "M_UNKNOWN_POS" {
			// artificially wait a bit before sending back the error
			// this guards against tightlooping when the client hammers the server with invalid requests,
			// but not for M_UNKNOWN_POS which we expect to send back after expiring a client's connection.
			// We want to recover rapidly in that scenario, hence not sleeping.
			time.Sleep(time.Second)
		}
		w.WriteHeader(herr.StatusCode)
		w.Write(herr.JSON())
	}
}

// Entry point for sync v3
func (h *SyncLiveHandler) serve(w http.ResponseWriter, req *http.Request) error {
	start := time.Now()
	defer func() {
		dur := time.Since(start)
		if dur > 50*time.Second {
			if h.slowReqs != nil {
				h.slowReqs.Add(1.0)
			}
			internal.DecorateLogger(req.Context(), log.Warn()).Dur("duration", dur).Msg("slow request")
		}
	}()
	var requestBody sync3.Request
	if req.ContentLength != 0 {
		defer req.Body.Close()
		if err := json.NewDecoder(req.Body).Decode(&requestBody); err != nil {
			log.Warn().Err(err).Msg("failed to read/decode request body")
			return &internal.HandlerError{
				StatusCode: 400,
				Err:        err,
			}
		}
		if err := requestBody.Validate(); err != nil {
			return &internal.HandlerError{
				StatusCode: 400,
				Err:        err,
			}
		}
	}
	hlog.FromRequest(req).UpdateContext(func(c zerolog.Context) zerolog.Context {
		c.Str("txn_id", requestBody.TxnID)
		return c
	})
	for listKey, l := range requestBody.Lists {
		if l.Ranges != nil && !l.Ranges.Valid() {
			return &internal.HandlerError{
				StatusCode: 400,
				Err:        fmt.Errorf("list[%v] invalid ranges %v", listKey, l.Ranges),
			}
		}
	}

	logErrorOrWarning := func(msg string, herr *internal.HandlerError) {
		if herr.StatusCode >= 500 {
			hlog.FromRequest(req).Err(herr).Msg(msg)
		} else {
			hlog.FromRequest(req).Warn().Err(herr).Msg(msg)
		}
	}

	conn, herr := h.setupConnection(req, &requestBody, req.URL.Query().Get("pos") != "")
	if herr != nil {
		logErrorOrWarning("failed to get or create Conn", herr)
		return herr
	}
	// set pos and timeout if specified
	cpos, herr := parseIntFromQuery(req.URL, "pos")
	if herr != nil {
		return herr
	}
	requestBody.SetPos(cpos)
	log := hlog.FromRequest(req).With().Str("user", conn.UserID).Int64("pos", cpos).Logger()

	var timeout int
	if req.URL.Query().Get("timeout") == "" {
		timeout = sync3.DefaultTimeoutMSecs
	} else {
		timeout64, herr := parseIntFromQuery(req.URL, "timeout")
		if herr != nil {
			return herr
		}
		timeout = int(timeout64)
	}

	requestBody.SetTimeoutMSecs(timeout)
	log.Trace().Int("timeout", timeout).Msg("recv")

	resp, herr := conn.OnIncomingRequest(req.Context(), &requestBody, start)
	if herr != nil {
		logErrorOrWarning("failed to OnIncomingRequest", herr)
		return herr
	}
	// for logging
	var numToDeviceEvents int
	if resp.Extensions.ToDevice != nil {
		numToDeviceEvents = len(resp.Extensions.ToDevice.Events)
	}
	var numGlobalAccountData int
	if resp.Extensions.AccountData != nil {
		numGlobalAccountData = len(resp.Extensions.AccountData.Global)
	}
	var numChangedDevices, numLeftDevices int
	if resp.Extensions.E2EE != nil && resp.Extensions.E2EE.DeviceLists != nil {
		numChangedDevices = len(resp.Extensions.E2EE.DeviceLists.Changed)
		numLeftDevices = len(resp.Extensions.E2EE.DeviceLists.Left)
	}
	internal.SetRequestContextResponseInfo(
		req.Context(), cpos, resp.PosInt(), len(resp.Rooms), requestBody.TxnID, numToDeviceEvents, numGlobalAccountData,
		numChangedDevices, numLeftDevices,
	)

	w.Header().Set("Content-Type", "application/json")
	w.WriteHeader(200)
	if err := json.NewEncoder(w).Encode(resp); err != nil {
		herr = &internal.HandlerError{
			StatusCode: 500,
			Err:        err,
		}
		if errors.Is(err, syscall.EPIPE) {
			// Client closed the connection. Use a 499 status code internally so that
			// we consider this a warning rather than an error. 499 is nonstandard,
			// but a) the client has already gone, so this status code will only show
			// up in our logs; and b) nginx uses 499 to mean "Client Closed Request",
			// see e.g.
			// https://www.nginx.com/resources/wiki/extending/api/http/#http-return-codes
			herr.StatusCode = 499
		}

		logErrorOrWarning("failed to JSON-encode result", herr)
		return herr
	}
	return nil
}

// setupConnection associates this request with an existing connection or makes a new connection.
// It also sets a v2 sync poll loop going if one didn't exist already for this user.
// When this function returns, the connection is alive and active.

func (h *SyncLiveHandler) setupConnection(req *http.Request, syncReq *sync3.Request, containsPos bool) (*sync3.Conn, *internal.HandlerError) {
	taskCtx, task := internal.StartTask(req.Context(), "setupConnection")
	defer task.End()
	var conn *sync3.Conn
	// Extract an access token
	accessToken, err := internal.ExtractAccessToken(req)
	if err != nil || accessToken == "" {
		hlog.FromRequest(req).Warn().Err(err).Msg("failed to get access token from request")
		return nil, &internal.HandlerError{
			StatusCode: http.StatusUnauthorized,
			Err:        err,
		}
	}

	// Try to lookup a record of this token
	var token *sync2.Token
	token, err = h.V2Store.TokensTable.Token(accessToken)
	if err != nil {
		if err == sql.ErrNoRows {
			hlog.FromRequest(req).Info().Msg("Received connection from unknown access token, querying with homeserver")
			newToken, herr := h.identifyUnknownAccessToken(accessToken, hlog.FromRequest(req))
			if herr != nil {
				return nil, herr
			}
			token = newToken
		} else {
			hlog.FromRequest(req).Err(err).Msg("Failed to lookup access token")
			return nil, &internal.HandlerError{
				StatusCode: http.StatusInternalServerError,
				Err:        err,
			}
		}
	}
	log := hlog.FromRequest(req).With().Str("user", token.UserID).Str("device", token.DeviceID).Logger()
<<<<<<< HEAD
	internal.SetRequestContextUserID(req.Context(), token.UserID, token.DeviceID)
=======
	internal.Logf(taskCtx, "setupConnection", "identified access token as user=%s device=%s", token.UserID, token.DeviceID)
>>>>>>> 57c25abc

	// Record the fact that we've recieved a request from this token
	err = h.V2Store.TokensTable.MaybeUpdateLastSeen(token, time.Now())
	if err != nil {
		// Not fatal---log and continue.
		log.Warn().Err(err).Msg("Unable to update last seen timestamp")
	}

	connID := sync3.ConnID{
		UserID:   token.UserID,
		DeviceID: token.DeviceID,
		CID:      syncReq.ConnID,
	}
	// client thinks they have a connection
	if containsPos {
		// Lookup the connection
		conn = h.ConnMap.Conn(connID)
		if conn != nil {
			log.Trace().Str("conn", conn.ConnID.String()).Msg("reusing conn")
			return conn, nil
		}
		// conn doesn't exist, we probably nuked it.
		return nil, internal.ExpiredSessionError()
	}

	pid := sync2.PollerID{UserID: token.UserID, DeviceID: token.DeviceID}
<<<<<<< HEAD
	h.EnsurePoller.EnsurePolling(req.Context(), pid, token.AccessTokenHash)
=======
	log.Trace().Any("pid", pid).Msg("checking poller exists and is running")
	h.EnsurePoller.EnsurePolling(taskCtx, pid, token.AccessTokenHash)
>>>>>>> 57c25abc
	log.Trace().Msg("poller exists and is running")
	// this may take a while so if the client has given up (e.g timed out) by this point, just stop.
	// We'll be quicker next time as the poller will already exist.
	if req.Context().Err() != nil {
		log.Warn().Msg("client gave up, not creating connection")
		return nil, &internal.HandlerError{
			StatusCode: 400,
			Err:        req.Context().Err(),
		}
	}

	userCache, err := h.userCache(token.UserID)
	if err != nil {
		log.Warn().Err(err).Msg("failed to load user cache")
		return nil, &internal.HandlerError{
			StatusCode: 500,
			Err:        err,
		}
	}

	// once we have the conn, make sure our metrics are correct
	defer h.updateMetrics()

	// Now the v2 side of things are running, we can make a v3 live sync conn
	// NB: this isn't inherently racey (we did the check for an existing conn before EnsurePolling)
	// because we *either* do the existing check *or* make a new conn. It's important for CreateConn
	// to check for an existing connection though, as it's possible for the client to call /sync
	// twice for a new connection.
	conn, created := h.ConnMap.CreateConn(connID, func() sync3.ConnHandler {
		return NewConnState(token.UserID, token.DeviceID, userCache, h.GlobalCache, h.Extensions, h.Dispatcher, h.setupHistVec, h.histVec, h.maxPendingEventUpdates)
	})
	if created {
		log.Info().Msg("created new connection")
	} else {
		log.Info().Msg("using existing connection")
	}
	return conn, nil
}

func (h *SyncLiveHandler) identifyUnknownAccessToken(accessToken string, logger *zerolog.Logger) (*sync2.Token, *internal.HandlerError) {
	// We don't recognise the given accessToken. Ask the homeserver who owns it.
	userID, deviceID, err := h.V2.WhoAmI(accessToken)
	if err != nil {
		if err == sync2.HTTP401 {
			return nil, &internal.HandlerError{
				StatusCode: 401,
				Err:        fmt.Errorf("/whoami returned HTTP 401"),
			}
		}
		log.Warn().Err(err).Msg("failed to get user ID from device ID")
		return nil, &internal.HandlerError{
			StatusCode: http.StatusBadGateway,
			Err:        err,
		}
	}

	var token *sync2.Token
	err = sqlutil.WithTransaction(h.V2Store.DB, func(txn *sqlx.Tx) error {
		// Create a brand-new row for this token.
		token, err = h.V2Store.TokensTable.Insert(txn, accessToken, userID, deviceID, time.Now())
		if err != nil {
			logger.Warn().Err(err).Str("user", userID).Str("device", deviceID).Msg("failed to insert v2 token")
			return err
		}

		// Ensure we have a device row for this token.
		err = h.V2Store.DevicesTable.InsertDevice(txn, userID, deviceID)
		if err != nil {
			log.Warn().Err(err).Str("user", userID).Str("device", deviceID).Msg("failed to insert v2 device")
			return err
		}
		return nil
	})

	if err != nil {
		return nil, &internal.HandlerError{StatusCode: 500, Err: err}
	}

	return token, nil
}

func (h *SyncLiveHandler) CacheForUser(userID string) *caches.UserCache {
	c, ok := h.userCaches.Load(userID)
	if ok {
		return c.(*caches.UserCache)
	}
	return nil
}

// userCache fetches an existing caches.UserCache for this user if one exists. If not,
// it
//   - creates a blank caches.UserCache struct,
//   - fires callbacks on that struct as necessary to populate it with initial state,
//   - stores the struct so it will not be recreated in the future, and
//   - registers the cache with the Dispatcher.
//
// Some extra initialisation takes place in caches.UserCache.OnRegister.
// TODO: the calls to uc.OnBlahBlah etc can be moved into NewUserCache, now that the
//
//	UserCache holds a reference to the storage layer.
func (h *SyncLiveHandler) userCache(userID string) (*caches.UserCache, error) {
	// bail if we already have a cache
	c, ok := h.userCaches.Load(userID)
	if ok {
		return c.(*caches.UserCache), nil
	}
	uc := caches.NewUserCache(userID, h.GlobalCache, h.Storage, h)
	// select all non-zero highlight or notif counts and set them, as this is less costly than looping every room/user pair
	err := h.Storage.UnreadTable.SelectAllNonZeroCountsForUser(userID, func(roomID string, highlightCount, notificationCount int) {
		uc.OnUnreadCounts(context.Background(), roomID, &highlightCount, &notificationCount)
	})
	if err != nil {
		return nil, fmt.Errorf("failed to load unread counts: %s", err)
	}
	// select the DM account data event and set DM room status
	directEvent, err := h.Storage.AccountData(userID, sync2.AccountDataGlobalRoom, []string{"m.direct"})
	if err != nil {
		return nil, fmt.Errorf("failed to load direct message status for rooms: %s", err)
	}
	if len(directEvent) == 1 {
		uc.OnAccountData(context.Background(), []state.AccountData{directEvent[0]})
	}

	// select all room tag account data and set it
	tagEvents, err := h.Storage.RoomAccountDatasWithType(userID, "m.tag")
	if err != nil {
		return nil, fmt.Errorf("failed to load room tags %s", err)
	}
	if len(tagEvents) > 0 {
		uc.OnAccountData(context.Background(), tagEvents)
	}

	// select outstanding invites
	invites, err := h.Storage.InvitesTable.SelectAllInvitesForUser(userID)
	if err != nil {
		return nil, fmt.Errorf("failed to load outstanding invites for user: %s", err)
	}
	for roomID, inviteState := range invites {
		uc.OnInvite(context.Background(), roomID, inviteState)
	}

	// use LoadOrStore here else we can race as 2 brand new /sync conns can both get to this point
	// at the same time
	actualUC, loaded := h.userCaches.LoadOrStore(userID, uc)
	uc = actualUC.(*caches.UserCache)
	if !loaded { // we actually inserted the cache, so register with the dispatcher.
		if err = h.Dispatcher.Register(context.Background(), userID, uc); err != nil {
			h.Dispatcher.Unregister(userID)
			h.userCaches.Delete(userID)
			return nil, fmt.Errorf("failed to register user cache with dispatcher: %s", err)
		}
	}

	return uc, nil
}

// Implements E2EEFetcher
// DeviceData returns the latest device data for this user. isInitial should be set if this is for
// an initial /sync request.
func (h *SyncLiveHandler) DeviceData(ctx context.Context, userID, deviceID string, isInitial bool) *internal.DeviceData {
	// We have 2 sources of DeviceData:
	// - pubsub updates stored in deviceDataMap
	// - the database itself
	// Most of the time we would like to pull from deviceDataMap and ignore the database entirely,
	// however in most cases we need to do a database hit to atomically swap device lists over. Why?
	//
	// changed|left are much more important and special because:
	//
	// - sync v2 only sends deltas, rather than all of them unlike otk counts and fallback key types
	// - we MUST guarantee that we send this to the client, as missing a user in `changed` can result in us having the wrong
	//   device lists for that user resulting in encryption breaking when the client encrypts for known devices.
	// - we MUST NOT continually send the same device list changes on each subsequent request i.e we need to delete them
	//
	// We accumulate device list deltas on the v2 poller side, upserting into the database and sending pubsub notifs for.
	// The accumulated deltas are stored in DeviceData.DeviceLists.New
	// To guarantee we send this to the client, we need to consider a few failure modes:
	// - The response is lost and the request is retried to this proxy -> ConnMap caches will get it.
	// - The response is lost and the client doesn't retry until the connection expires. They then retry ->
	//   ConnMap cache miss, sends HTTP 400 due to invalid ?pos=
	// - The response is received and the client sends the next request -> do not send deltas.

	// To handle the case where responses are lost, we just need to see if this is an initial request
	// and if so, return a "Read-Only" snapshot of the last sent device list changes. This means we may send
	// duplicate device list changes if the response did in fact get to the client and the next request hit a
	// new proxy, but that's better than losing updates. In this scenario, we do not delete any data.
	// To ensure we delete device list updates over time, we now want to swap what was New to Sent and then
	// send Sent. That means we forget what was originally in Sent and New is empty. We need to read and swap
	// atomically else the v2 poller may insert a new update after the read but before the swap (DELETE on New)
	// To ensure atomicity, we need to do this in a txn.
	// Atomically move New to Sent so New is now empty and what was originally in Sent is forgotten.
	shouldSwap := !isInitial

	dd, err := h.Storage.DeviceDataTable.Select(userID, deviceID, shouldSwap)
	if err != nil {
		logger.Err(err).Str("user", userID).Msg("failed to SelectAndSwap device data")
		internal.GetSentryHubFromContextOrDefault(ctx).CaptureException(err)
		return nil
	}

	return dd
}

// Implements TransactionIDFetcher
func (h *SyncLiveHandler) TransactionIDForEvents(userID string, deviceID string, eventIDs []string) (eventIDToTxnID map[string]string) {
	eventIDToTxnID, err := h.Storage.TransactionsTable.Select(userID, deviceID, eventIDs)
	if err != nil {
		logger.Warn().Str("err", err.Error()).Str("device", deviceID).Msg("failed to select txn IDs for events")
	}
	return
}

func (h *SyncLiveHandler) OnInitialSyncComplete(p *pubsub.V2InitialSyncComplete) {
	h.EnsurePoller.OnInitialSyncComplete(p)
}

// Called from the v2 poller, implements V2DataReceiver
func (h *SyncLiveHandler) Accumulate(p *pubsub.V2Accumulate) {
	ctx, task := internal.StartTask(context.Background(), "Accumulate")
	defer task.End()
	// note: events is sorted in ascending NID order, event if p.EventNIDs isn't.
	events, err := h.Storage.EventNIDs(p.EventNIDs)
	if err != nil {
		logger.Err(err).Str("room", p.RoomID).Msg("Accumulate: failed to EventNIDs")
		internal.GetSentryHubFromContextOrDefault(ctx).CaptureException(err)
		return
	}
	if len(events) == 0 {
		return
	}
	internal.Logf(ctx, "room", fmt.Sprintf("%s: %d events", p.RoomID, len(events)))
	// we have new events, notify active connections
	for i := range events {
		h.Dispatcher.OnNewEvent(ctx, p.RoomID, events[i], p.EventNIDs[i])
	}
}

// OnTransactionID is called from the v2 poller, implements V2DataReceiver.
func (h *SyncLiveHandler) OnTransactionID(p *pubsub.V2TransactionID) {
	_, task := internal.StartTask(context.Background(), "TransactionID")
	defer task.End()
	// TODO implement me
}

// Called from the v2 poller, implements V2DataReceiver
func (h *SyncLiveHandler) Initialise(p *pubsub.V2Initialise) {
	ctx, task := internal.StartTask(context.Background(), "Initialise")
	defer task.End()
	state, err := h.Storage.StateSnapshot(p.SnapshotNID)
	if err != nil {
		logger.Err(err).Int64("snap", p.SnapshotNID).Str("room", p.RoomID).Msg("Initialise: failed to get StateSnapshot")
		internal.GetSentryHubFromContextOrDefault(ctx).CaptureException(err)
		return
	}
	// we have new state, notify caches
	h.Dispatcher.OnNewInitialRoomState(ctx, p.RoomID, state)
}

func (h *SyncLiveHandler) OnUnreadCounts(p *pubsub.V2UnreadCounts) {
	ctx, task := internal.StartTask(context.Background(), "OnUnreadCounts")
	defer task.End()
	userCache, ok := h.userCaches.Load(p.UserID)
	if !ok {
		return
	}
	userCache.(*caches.UserCache).OnUnreadCounts(ctx, p.RoomID, p.HighlightCount, p.NotificationCount)
}

// push device data updates on waiting conns (otk counts, device list changes)
func (h *SyncLiveHandler) OnDeviceData(p *pubsub.V2DeviceData) {
	ctx, task := internal.StartTask(context.Background(), "OnDeviceData")
	defer task.End()
	internal.Logf(ctx, "device_data", fmt.Sprintf("%v users to notify", len(p.UserIDToDeviceIDs)))
	for userID, deviceIDs := range p.UserIDToDeviceIDs {
		for _, deviceID := range deviceIDs {
			conns := h.ConnMap.Conns(userID, deviceID)
			for _, conn := range conns {
				conn.OnUpdate(ctx, caches.DeviceDataUpdate{})
			}
		}
	}
}

func (h *SyncLiveHandler) OnDeviceMessages(p *pubsub.V2DeviceMessages) {
	ctx, task := internal.StartTask(context.Background(), "OnDeviceMessages")
	defer task.End()
	conns := h.ConnMap.Conns(p.UserID, p.DeviceID)
	for _, conn := range conns {
		conn.OnUpdate(ctx, caches.DeviceEventsUpdate{})
	}

}

func (h *SyncLiveHandler) OnInvite(p *pubsub.V2InviteRoom) {
	ctx, task := internal.StartTask(context.Background(), "OnInvite")
	defer task.End()
	userCache, ok := h.userCaches.Load(p.UserID)
	if !ok {
		return
	}
	inviteState, err := h.Storage.InvitesTable.SelectInviteState(p.UserID, p.RoomID)
	if err != nil {
		logger.Err(err).Str("user", p.UserID).Str("room", p.RoomID).Msg("failed to get invite state")
		internal.GetSentryHubFromContextOrDefault(ctx).CaptureException(err)
		return
	}
	userCache.(*caches.UserCache).OnInvite(ctx, p.RoomID, inviteState)
}

func (h *SyncLiveHandler) OnLeftRoom(p *pubsub.V2LeaveRoom) {
	ctx, task := internal.StartTask(context.Background(), "OnLeftRoom")
	defer task.End()
	userCache, ok := h.userCaches.Load(p.UserID)
	if !ok {
		return
	}
	userCache.(*caches.UserCache).OnLeftRoom(ctx, p.RoomID)
}

func (h *SyncLiveHandler) OnReceipt(p *pubsub.V2Receipt) {
	ctx, task := internal.StartTask(context.Background(), "OnReceipt")
	defer task.End()
	// split receipts into public / private
	userToPrivateReceipts := make(map[string][]internal.Receipt)
	publicReceipts := make([]internal.Receipt, 0, len(p.Receipts))
	for _, r := range p.Receipts {
		if r.IsPrivate {
			userToPrivateReceipts[r.UserID] = append(userToPrivateReceipts[r.UserID], r)
		} else {
			publicReceipts = append(publicReceipts, r)
		}
	}
	// always send private receipts, directly to the connected user cache if one exists
	for userID, privateReceipts := range userToPrivateReceipts {
		userCache, ok := h.userCaches.Load(userID)
		if !ok {
			continue
		}
		for _, pr := range privateReceipts {
			userCache.(*caches.UserCache).OnReceipt(ctx, pr)
		}
	}
	if len(publicReceipts) == 0 {
		return
	}
	// inform the dispatcher of global receipts
	for _, pr := range publicReceipts {
		h.Dispatcher.OnReceipt(ctx, pr)
	}
}

func (h *SyncLiveHandler) OnTyping(p *pubsub.V2Typing) {
	ctx, task := internal.StartTask(context.Background(), "OnTyping")
	defer task.End()
	rooms := h.GlobalCache.LoadRooms(ctx, p.RoomID)
	if rooms[p.RoomID] != nil {
		if reflect.DeepEqual(p.EphemeralEvent, rooms[p.RoomID].TypingEvent) {
			return // it's a duplicate, which happens when 2+ users are in the same room
		}
	}
	h.Dispatcher.OnEphemeralEvent(ctx, p.RoomID, p.EphemeralEvent)
}

func (h *SyncLiveHandler) OnAccountData(p *pubsub.V2AccountData) {
	ctx, task := internal.StartTask(context.Background(), "OnAccountData")
	defer task.End()
	userCache, ok := h.userCaches.Load(p.UserID)
	if !ok {
		return
	}
	data, err := h.Storage.AccountData(p.UserID, p.RoomID, p.Types)
	if err != nil {
		logger.Err(err).Str("user", p.UserID).Str("room", p.RoomID).Msg("OnAccountData: failed to lookup")
		internal.GetSentryHubFromContextOrDefault(ctx).CaptureException(err)
		return
	}
	userCache.(*caches.UserCache).OnAccountData(ctx, data)
}

func (h *SyncLiveHandler) OnExpiredToken(p *pubsub.V2ExpiredToken) {
	h.EnsurePoller.OnExpiredToken(p)
	h.ConnMap.CloseConnsForDevice(p.UserID, p.DeviceID)
}

func parseIntFromQuery(u *url.URL, param string) (result int64, err *internal.HandlerError) {
	queryPos := u.Query().Get(param)
	if queryPos != "" {
		var err error
		result, err = strconv.ParseInt(queryPos, 10, 64)
		if err != nil {
			return 0, &internal.HandlerError{
				StatusCode: 400,
				Err:        fmt.Errorf("invalid %s: %s", param, queryPos),
			}
		}
	}
	return
}<|MERGE_RESOLUTION|>--- conflicted
+++ resolved
@@ -370,11 +370,8 @@
 		}
 	}
 	log := hlog.FromRequest(req).With().Str("user", token.UserID).Str("device", token.DeviceID).Logger()
-<<<<<<< HEAD
 	internal.SetRequestContextUserID(req.Context(), token.UserID, token.DeviceID)
-=======
 	internal.Logf(taskCtx, "setupConnection", "identified access token as user=%s device=%s", token.UserID, token.DeviceID)
->>>>>>> 57c25abc
 
 	// Record the fact that we've recieved a request from this token
 	err = h.V2Store.TokensTable.MaybeUpdateLastSeen(token, time.Now())
@@ -401,12 +398,8 @@
 	}
 
 	pid := sync2.PollerID{UserID: token.UserID, DeviceID: token.DeviceID}
-<<<<<<< HEAD
+  log.Trace().Any("pid", pid).Msg("checking poller exists and is running")
 	h.EnsurePoller.EnsurePolling(req.Context(), pid, token.AccessTokenHash)
-=======
-	log.Trace().Any("pid", pid).Msg("checking poller exists and is running")
-	h.EnsurePoller.EnsurePolling(taskCtx, pid, token.AccessTokenHash)
->>>>>>> 57c25abc
 	log.Trace().Msg("poller exists and is running")
 	// this may take a while so if the client has given up (e.g timed out) by this point, just stop.
 	// We'll be quicker next time as the poller will already exist.
