package sync3

import (
	"fmt"
	"sort"
	"testing"
)

func joinedUsersForRoom(jrt *JoinedRoomsTracker, roomID string) []string {
	users, _ := jrt.JoinedUsersForRoom(roomID, nil)
	return users
}

func TestTracker(t *testing.T) {
	// basic usage
	jrt := NewJoinedRoomsTracker()
	jrt.UserJoinedRoom("alice", "room1")
	jrt.UserJoinedRoom("alice", "room2")
	jrt.UserJoinedRoom("bob", "room2")
	jrt.UserJoinedRoom("bob", "room3")
	assertEqualSlices(t, "", jrt.JoinedRoomsForUser("alice"), []string{"room1", "room2"})
	assertEqualSlices(t, "", joinedUsersForRoom(jrt, "room1"), []string{"alice"})
	jrt.UserLeftRoom("alice", "room1")
	assertEqualSlices(t, "", jrt.JoinedRoomsForUser("alice"), []string{"room2"})
	assertEqualSlices(t, "", joinedUsersForRoom(jrt, "room2"), []string{"alice", "bob"})
	// test filters
	fUsers, joinCount := jrt.JoinedUsersForRoom("room2", func(userID string) bool {
		return userID == "alice"
	})
	assertInt(t, joinCount, 2)
	assertEqualSlices(t, "filter_users wrong", fUsers, []string{"alice"})
	fUsers, joinCount = jrt.JoinedUsersForRoom("room2", func(userID string) bool {
		return userID == "unmatched"
	})
	assertInt(t, joinCount, 2)
	assertEqualSlices(t, "wanted no filtered users", fUsers, nil)

	// bogus values
	assertEqualSlices(t, "", jrt.JoinedRoomsForUser("unknown"), nil)
	assertEqualSlices(t, "", joinedUsersForRoom(jrt, "unknown"), nil)

	// leaves before joins
	jrt.UserLeftRoom("alice", "unknown")
	jrt.UserLeftRoom("unknown", "unknown2")
	assertEqualSlices(t, "", jrt.JoinedRoomsForUser("alice"), []string{"room2"})

	jrt.UsersInvitedToRoom([]string{"alice"}, "room4")
	assertNumEquals(t, jrt.NumInvitedUsersForRoom("room4"), 1)
	jrt.UserJoinedRoom("alice", "room4")
	assertNumEquals(t, jrt.NumInvitedUsersForRoom("room4"), 0)
	jrt.UserJoinedRoom("alice", "room4") // dupe joins don't bother it
	assertNumEquals(t, jrt.NumInvitedUsersForRoom("room4"), 0)
	jrt.UsersInvitedToRoom([]string{"bob"}, "room4")
	assertNumEquals(t, jrt.NumInvitedUsersForRoom("room4"), 1)
	jrt.UsersInvitedToRoom([]string{"bob"}, "room4") // dupe invites don't bother it
	assertNumEquals(t, jrt.NumInvitedUsersForRoom("room4"), 1)
	jrt.UserLeftRoom("bob", "room4")
}

func TestTrackerStartup(t *testing.T) {
	roomA := "!a"
	roomB := "!b"
	roomC := "!c"
	alice := "@alice"
	bob := "@bob"
	jrt := NewJoinedRoomsTracker()
	jrt.Startup(map[string][]string{
		roomA: {alice, bob},
		roomB: {bob},
		roomC: {alice},
	})
	assertEqualSlices(t, "", jrt.JoinedRoomsForUser(alice), []string{roomA, roomC})
	assertEqualSlices(t, "", jrt.JoinedRoomsForUser(bob), []string{roomA, roomB})
	assertEqualSlices(t, "", jrt.JoinedRoomsForUser("@someone"), []string{})
	assertBool(t, "alice should be joined", jrt.IsUserJoined(alice, roomA), true)
	assertBool(t, "alice should not be joined", jrt.IsUserJoined(alice, roomB), false)
	assertBool(t, "alice should be joined", jrt.IsUserJoined(alice, roomC), true)
	assertBool(t, "bob should be joined", jrt.IsUserJoined(bob, roomA), true)
	assertBool(t, "bob should be joined", jrt.IsUserJoined(bob, roomB), true)
	assertBool(t, "bob should not be joined", jrt.IsUserJoined(bob, roomC), false)
	assertInt(t, jrt.NumInvitedUsersForRoom(roomA), 0)
	assertInt(t, jrt.NumInvitedUsersForRoom(roomB), 0)
	assertInt(t, jrt.NumInvitedUsersForRoom(roomC), 0)
}

<<<<<<< HEAD
func TestTrackerReload(t *testing.T) {
	roomA := "!a"
	roomB := "!b"
	roomC := "!c"
	alice := "@alice"
	bob := "@bob"
	chris := "@chris"
	jrt := NewJoinedRoomsTracker()
	jrt.Startup(map[string][]string{
		roomA: {alice, bob},
		roomB: {bob},
		roomC: {alice},
	})

	t.Log("Chris joins room C.")
	jrt.ReloadMembershipsForRoom(roomC, []string{alice, chris}, nil)
	members, _ := jrt.JoinedUsersForRoom(roomC, nil)
	assertEqualSlices(t, "roomC joined members", members, []string{alice, chris})
	assertEqualSlices(t, "alice's rooms", jrt.JoinedRoomsForUser(alice), []string{roomA, roomC})
	assertEqualSlices(t, "chris's rooms", jrt.JoinedRoomsForUser(chris), []string{roomC})
	assertInt(t, jrt.NumInvitedUsersForRoom(roomC), 0)

	t.Log("Bob leaves room B.")
	jrt.ReloadMembershipsForRoom(roomB, nil, nil)
	members, _ = jrt.JoinedUsersForRoom(roomB, nil)
	assertEqualSlices(t, "roomB joined members", members, nil)
	assertEqualSlices(t, "bob's rooms", jrt.JoinedRoomsForUser(bob), []string{roomA})
	assertInt(t, jrt.NumInvitedUsersForRoom(roomB), 0)

	t.Log("Chris joins room A. Alice and Bob leave it, but Chris reinvites Bob.")
	jrt.ReloadMembershipsForRoom(roomA, []string{chris}, []string{bob})
	members, _ = jrt.JoinedUsersForRoom(roomA, nil)
	assertEqualSlices(t, "roomA joined members", members, []string{chris})
	assertEqualSlices(t, "alice's rooms", jrt.JoinedRoomsForUser(alice), []string{roomC})
	assertEqualSlices(t, "bob's rooms", jrt.JoinedRoomsForUser(bob), nil)
	assertEqualSlices(t, "chris's rooms", jrt.JoinedRoomsForUser(chris), []string{roomA, roomC})
	assertInt(t, jrt.NumInvitedUsersForRoom(roomA), 1)
=======
func TestJoinedRoomsTracker_UserLeftRoom_ReturnValue(t *testing.T) {
	alice := "@alice"
	bob := "@bob"

	// Tell the tracker that alice left various rooms. Assert its return value is sensible.

	tcs := []struct {
		id             string
		joined         []string
		invited        []string
		expectedResult bool
	}{
		{
			id:             "!a",
			joined:         []string{alice, bob},
			invited:        nil,
			expectedResult: true,
		},
		{
			id:             "!b",
			joined:         []string{alice},
			invited:        nil,
			expectedResult: true,
		},
		{
			id:             "!c",
			joined:         []string{bob},
			invited:        nil,
			expectedResult: false,
		},
		{
			id:             "!d",
			joined:         nil,
			invited:        nil,
			expectedResult: false,
		},
		{
			id:             "!e",
			joined:         nil,
			invited:        []string{alice},
			expectedResult: true,
		},
	}

	jrt := NewJoinedRoomsTracker()
	for _, tc := range tcs {
		jrt.UsersJoinedRoom(tc.joined, tc.id)
		jrt.UsersInvitedToRoom(tc.invited, tc.id)
	}

	// Tell the tracker that Alice left every room. Check the return value is sensible.
	for _, tc := range tcs {
		wasJoinedOrInvited := jrt.UserLeftRoom(alice, tc.id)
		assertBool(t, fmt.Sprintf("wasJoinedOrInvited[%s]", tc.id), wasJoinedOrInvited, tc.expectedResult)
	}
>>>>>>> c3164d6b
}

func assertBool(t *testing.T, msg string, got, want bool) {
	t.Helper()
	if got != want {
		t.Errorf(msg)
	}
}

func assertNumEquals(t *testing.T, got, want int) {
	t.Helper()
	if got != want {
		t.Errorf("wrong number: got %v want %v", got, want)
	}
}

func assertEqualSlices(t *testing.T, name string, got, want []string) {
	t.Helper()
	if len(got) != len(want) {
		t.Fatalf("%s: slices not equal, length mismatch: got %v , want %v", name, got, want)
	}
	sort.Strings(got)
	sort.Strings(want)
	for i := 0; i < len(got); i++ {
		if got[i] != want[i] {
			t.Errorf("%s: slices not equal, got %v want %v", name, got, want)
		}
	}
}<|MERGE_RESOLUTION|>--- conflicted
+++ resolved
@@ -83,7 +83,6 @@
 	assertInt(t, jrt.NumInvitedUsersForRoom(roomC), 0)
 }
 
-<<<<<<< HEAD
 func TestTrackerReload(t *testing.T) {
 	roomA := "!a"
 	roomB := "!b"
@@ -121,7 +120,8 @@
 	assertEqualSlices(t, "bob's rooms", jrt.JoinedRoomsForUser(bob), nil)
 	assertEqualSlices(t, "chris's rooms", jrt.JoinedRoomsForUser(chris), []string{roomA, roomC})
 	assertInt(t, jrt.NumInvitedUsersForRoom(roomA), 1)
-=======
+}
+
 func TestJoinedRoomsTracker_UserLeftRoom_ReturnValue(t *testing.T) {
 	alice := "@alice"
 	bob := "@bob"
@@ -177,7 +177,6 @@
 		wasJoinedOrInvited := jrt.UserLeftRoom(alice, tc.id)
 		assertBool(t, fmt.Sprintf("wasJoinedOrInvited[%s]", tc.id), wasJoinedOrInvited, tc.expectedResult)
 	}
->>>>>>> c3164d6b
 }
 
 func assertBool(t *testing.T, msg string, got, want bool) {
