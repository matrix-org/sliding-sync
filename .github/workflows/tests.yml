name: Tests

on:
    push:
        branches: ["main"]
    pull_request:

permissions:
  packages: read
  # Note: from https://docs.github.com/en/actions/using-jobs/assigning-permissions-to-jobs
  # > If you specify the access for any of these scopes, all of those that are not specified are set to none.

jobs:
    check-signoff:
        if: "github.event_name == 'pull_request'"
        uses: "matrix-org/backend-meta/.github/workflows/sign-off.yml@v2"

    integration:
        runs-on: ubuntu-latest

        # Service containers to run with `container-job`
        services:
            # Label used to access the service container
            postgres:
                # Docker Hub image
                image: postgres:13-alpine
                # Provide the password for postgres
                env:
                    POSTGRES_USER: postgres
                    POSTGRES_PASSWORD: postgres
                    POSTGRES_DB: syncv3
                ports:
                    # Maps tcp port 5432 on service container to the host
                    - 5432:5432
                # Set health checks to wait until postgres has started
                options: >-
                    --health-cmd pg_isready
                    --health-interval 10s
                    --health-timeout 5s
                    --health-retries 5

        steps:
            - uses: actions/checkout@v3

            - name: Install Go
              uses: actions/setup-go@v4
              with:
                  go-version: 1.19

            - name: Build
              run: go build ./cmd/syncv3

            - name: Set up gotestfmt
              uses: GoTestTools/gotestfmt-action@v2
              with:
                # Note: constrained to `packages:read` only at the top of the file
                token: ${{ secrets.GITHUB_TOKEN }}

            - name: Test
              run: |
                set -euo pipefail
                go test -count=1 -covermode=atomic -coverpkg ./... -p 1 -v -json $(go list ./... | grep -v tests-e2e) -coverprofile synccoverage.out 2>&1 | tee ./test-integration.log | gotestfmt -hide all
              shell: bash
              env:
                  POSTGRES_HOST: localhost
                  POSTGRES_USER: postgres
                  POSTGRES_PASSWORD: postgres
                  POSTGRES_DB: syncv3
                  SYNCV3_DEBUG: "1"
                  SYNCV3_SECRET: itsasecret

            - name: Coverage
              run: go tool cover -func=synccoverage.out

            - name: Check /client works
              run: ./tests-e2e/client-check.sh
              env:
                  SYNCV3_DB: user=postgres dbname=syncv3 sslmode=disable password=postgres host=localhost
                  SYNCV3_SERVER: https://matrix-client.matrix.org
                  SYNCV3_SECRET: itsasecret

            - name: Upload test log
              uses: actions/upload-artifact@v3
              if: always()
              with:
                name: Integration test logs
                path: ./test-integration.log
                if-no-files-found: error
    end_to_end:
        runs-on: ubuntu-latest
        strategy:
          matrix:
            # test with unlimited + 1 + 2 max db conns. If we end up double transacting in the tests anywhere, conn=1 tests will fail.
            max_db_conns: [0,1,2]
        services:
            synapse:
                # Custom image built from https://github.com/matrix-org/synapse/tree/v1.72.0/docker/complement with a dummy /complement/ca set
                image: ghcr.io/matrix-org/synapse-service:v1.72.0
                env:
                    SYNAPSE_COMPLEMENT_DATABASE: sqlite
                    SERVER_NAME: synapse
                ports:
                    - 8008:8008
                # Set health checks to wait until synapse has started
                options: >-
                    --health-interval 10s
                    --health-timeout 5s
                    --health-retries 5
            # Label used to access the service container
            postgres:
                # Docker Hub image
                image: postgres:13-alpine
                # Provide the password for postgres
                env:
                    POSTGRES_USER: postgres
                    POSTGRES_PASSWORD: postgres
                    POSTGRES_DB: syncv3
                ports:
                    # Maps tcp port 5432 on service container to the host
                    - 5432:5432
                # Set health checks to wait until postgres has started
                options: >-
                    --health-cmd pg_isready
                    --health-interval 10s
                    --health-timeout 5s
                    --health-retries 5
        steps:
            - uses: actions/checkout@v3

            - name: Install Go
              uses: actions/setup-go@v4
              with:
                go-version: 1.19

            - name: Build
              run: go build ./cmd/syncv3

            - name: Set up gotestfmt
              uses: GoTestTools/gotestfmt-action@v2
              with:
                # Note: constrained to `packages:read` only at the top of the file
                token: ${{ secrets.GITHUB_TOKEN }}

            - name: Run end-to-end tests
              run: |
                set -euo pipefail
                ./run-tests.sh -count=1 -v -json . 2>&1 | tee test-e2e-runner.log | gotestfmt -hide all
              working-directory: tests-e2e
              shell: bash
              env:
                  SYNCV3_DB: user=postgres dbname=syncv3 sslmode=disable password=postgres host=localhost
                  SYNCV3_SERVER: http://localhost:8008
                  SYNCV3_SECRET: itsasecret
<<<<<<< HEAD
                  SYNCV3_PROM: 2112
=======
                  SYNCV3_MAX_DB_CONN: ${{ matrix.max_db_conns }}
>>>>>>> 823ef95e
                  E2E_TEST_SERVER_STDOUT: test-e2e-server.log

            - name: Upload test log
              uses: actions/upload-artifact@v3
              if: always()
              with:
                name: E2E test logs
                path: |
                  ./tests-e2e/test-e2e-runner.log
                  ./tests-e2e/test-e2e-server.log
                if-no-files-found: error
    element_web:
        runs-on: ubuntu-latest
        steps:
            - uses: actions/checkout@v3
            - name: "Build docker image"
              env:
                DOCKER_BUILDKIT: 1
              run: docker build -f Dockerfile -t ghcr.io/matrix-org/sliding-sync:ci  .
            - uses: actions/checkout@v3
              with:
                repository: matrix-org/matrix-react-sdk
                ref: "v3.71.0" # later versions break the SS E2E tests which need to be fixed :(
            - uses: actions/setup-node@v3
              with:
                cache: 'yarn'
            - name: Fetch layered build
              run: scripts/ci/layered.sh
            - name: Copy config
              run: cp element.io/develop/config.json config.json
              working-directory: ./element-web
            - name: Build
              env:
                CI_PACKAGE: true
              run: yarn build
              working-directory: ./element-web
            - name: "Run cypress tests"
              uses: cypress-io/github-action@v5.5.1
              with:
                browser: chrome
                start: npx serve -p 8080 ./element-web/webapp
                wait-on: 'http://localhost:8080'
                spec: cypress/e2e/sliding-sync/*.ts
              env:
                PUPPETEER_SKIP_CHROMIUM_DOWNLOAD: true
                TMPDIR: ${{ runner.temp }}
                CYPRESS_SLIDING_SYNC_PROXY_TAG: 'ci'
            - uses: actions/upload-artifact@v3
              if: failure()
              with:
                name: cypress-captures
                path: |
                  cypress/screenshots
                  cypress/videos<|MERGE_RESOLUTION|>--- conflicted
+++ resolved
@@ -151,11 +151,8 @@
                   SYNCV3_DB: user=postgres dbname=syncv3 sslmode=disable password=postgres host=localhost
                   SYNCV3_SERVER: http://localhost:8008
                   SYNCV3_SECRET: itsasecret
-<<<<<<< HEAD
                   SYNCV3_PROM: 2112
-=======
                   SYNCV3_MAX_DB_CONN: ${{ matrix.max_db_conns }}
->>>>>>> 823ef95e
                   E2E_TEST_SERVER_STDOUT: test-e2e-server.log
 
             - name: Upload test log
