--- conflicted
+++ resolved
@@ -511,7 +511,6 @@
 			// We're using a CTE here, since unnestting the nids is quite expensive. Using the array as is
 			// and using ANY() instead performs quite well (e.g. 86k membership events and 130ms execution time, vs
 			// the previous query with unnest took 2.5s)
-<<<<<<< HEAD
 			qry := `
 				WITH nids AS (
 					SELECT snapshot_id, events, membership_events FROM syncv3_snapshots WHERE snapshot_id = ANY(?)
@@ -532,28 +531,6 @@
 				FROM syncv3_events, memberships
 				WHERE syncv3_events.event_nid IN (memberships.event_nid)
 				ORDER BY event_nid ASC`
-=======
-			if len(wheres) == 0 {
-				wheres = append(wheres, "1=1")
-			}
-			qry := `WITH nids AS (
-    SELECT snapshot_id, events, membership_events FROM syncv3_snapshots WHERE snapshot_id = ANY(?)
-), memberships AS (
-    SELECT syncv3_memberships.event_nid
-    FROM syncv3_memberships, nids
-    WHERE WHERE state_key = ANY (?) AND nids.snapshot_id = ANY(syncv3_memberships.snapshot_id)
-)
-SELECT syncv3_events.event_nid, syncv3_events.room_id, syncv3_events.event_type, syncv3_events.state_key, syncv3_events.event
-FROM syncv3_events, nids
-WHERE (syncv3_events.event_nid = ANY(nids.events) AND (` + strings.Join(wheres, " OR ") + `))`
-
-			if needUnion {
-				qry += ` UNION
-SELECT syncv3_events.event_nid, syncv3_events.room_id, syncv3_events.event_type, syncv3_events.state_key, syncv3_events.event
-FROM syncv3_events, memberships
-WHERE syncv3_events.event_nid IN (memberships.event_nid)
-ORDER BY event_nid ASC`
->>>>>>> 08e5c6ab
 			} else {
 				qry += ` ORDER BY event_nid ASC`
 			}
@@ -582,13 +559,6 @@
 				roomToEvents[ev.RoomID] = append(roomToEvents[ev.RoomID], ev)
 				eventCount++
 			}
-<<<<<<< HEAD
-
-=======
-			logger.Trace().Int("events", eventCount).Strs("rooms", roomIDs).Msgf("Query: %s", query)
-			logger.Trace().Int("events", eventCount).Strs("rooms", roomIDs).Msgf("Args: %#v", args)
-			logger.Trace().Int("events", eventCount).Strs("rooms", roomIDs).Msgf("%s - Received events from database", time.Since(qryStart))
->>>>>>> 08e5c6ab
 			// handle the most recent events which won't be in the snapshot but may need to be.
 			// we handle the replace case but don't handle brand new state events
 			for i := range latestEvents {
