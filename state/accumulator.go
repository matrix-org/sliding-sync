--- conflicted
+++ resolved
@@ -272,16 +272,7 @@
 		if err != nil {
 			return fmt.Errorf("failed to insert snapshot: %w", err)
 		}
-<<<<<<< HEAD
-		if a.snapshotMemberCountVec != nil {
-			logger.Trace().Str("room_id", roomID).Int("members", len(memberNIDs)).Msg("Inserted new snapshot")
-			a.snapshotMemberCountVec.WithLabelValues(roomID).Observe(float64(len(memberNIDs)))
-		}
-
-		// 5. Any other processing of new state events.
-=======
 		res.AddedEvents = true
->>>>>>> 18b63419
 		latestNID := int64(0)
 		for _, nid := range otherNIDs {
 			if nid > latestNID {
